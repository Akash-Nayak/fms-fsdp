import torch

from fms_fsdp.utils.dataset_utils import (
    Buffer_Dataset,
    Preload_Buffer_Dataset,
    Preprocess_Dataset,
    Sampling_Dataset,
    Scalable_Shard_Dataset,
)


def parse_data_args(datas, weights):
    # Convert csv inputs into corresponding lists of values
    def splitstrip(x):
        return [item.strip() for item in x.split(",")]

    datas = splitstrip(datas) if isinstance(datas, str) else list(datas)
    weights = splitstrip(weights) if isinstance(weights, str) else list(weights)

    weights = [float(weight) for weight in weights]
    return datas, weights


def causal_lm(data_seq, prompt_len=1):
    """
    Perform causal language modeling by right-shifting the input sequence.
    Sets first prompt_len tokens to be ignored by the loss.
    Expects tensor inputs.
    """
    t = data_seq.clone()[1:]
    data_seq = data_seq[:-1]
    t[:prompt_len] = -100
    return data_seq, t


def get_dummy_loader(cfg, rank, world_size):
    """
    A simple dummy dataloader yielding incrementing vocab indices in an infinite loop
    """

    class SteadyCounter(torch.utils.data.IterableDataset):
        # Spit out incremental counts of constant length l, modulo vocab size v
        def __init__(self, l, v):
            self.i = 0
            self.rank = 0
            self.worldsize = 1
            self.l = l
            self.v = v

        def __iter__(self):
            while True:
                out = torch.IntTensor(
                    [x % self.v for x in range(self.i, self.i + self.l)]
                )
                yield out, out
                self.i += self.l

    data = SteadyCounter(
        cfg.seq_length, 32000
    )  # hardcode 32k vocab size since vocab size isn't available in the cfg
    return torch.utils.data.DataLoader(data, batch_size=cfg.batch_size)


def get_data_loader(cfg, rank, world_size, postprocess=[causal_lm]):
    """
    Pytorch dataloader for stateful, distributed, and rescalable training
    ...
    Args
    ----
    cfg : dataclass
        Training config containing seq len, dataset, dataset weight, datapath, etc. arguments
    rank : int
        Rank of current distributed worker. Used for handling dataset sharding logic.
    world_size : int
        Number of distributed workers. Used for handling dataset sharding logic.
    postprocess : List[Callable]
        Any task-specific postprocessing to apply before handing over data. Steps will apply in
        the order provided by the user. For CLM training, use postprocess=[causal_lm].
    """

    datasets, weights = parse_data_args(cfg.datasets, cfg.weights)

    # Base streaming dataset. Returns doc chunks in sequence.
    # Implements dataset sampling and rescalability.
    data = Sampling_Dataset(
        cfg.data_path,
        Scalable_Shard_Dataset,
        rank,
        world_size,
        cfg.sep_token,
        trainsplit=1,
        is_val=False,
        min_length=3,
        datasets=datasets,
        weights=weights,
        seed=cfg.seed,
        verbose=(rank == 0),
        n_logical_shards=cfg.logical_shards,
    )
    # Wrap above dataset in packing logic to form constant-length lines.
    data = Buffer_Dataset(
        data,
        cfg.seq_length if causal_lm not in postprocess else cfg.seq_length + 1,
        drop_final_token=cfg.sep_token,
        pack_hard=True,
    )
    # Shuffle outputs in length 10k buffer. Consecutive lines appear 10k steps apart on average.
    data = Preload_Buffer_Dataset(data, 10000)
<<<<<<< HEAD
    # Apply desired postprocessing steps in sequence
    data = Preprocess_Dataset(data, torch.IntTensor)
    for p in postprocess:
        data = Preprocess_Dataset(data, p)
=======
    # Split line into input and target for the CLM task.
    data = Preprocess_Dataset(data, causal_lm)

    return torch.utils.data.DataLoader(data, num_workers=0, batch_size=cfg.batch_size)


def parse_data_args(datas, weights):
    # Convert csv inputs into corresponding lists of values
    def splitstrip(x):
        if isinstance(x, str):
            return [item.strip() for item in x.split(",")]
        elif isinstance(x, (list, tuple)):
            return list(datas)
        elif isinstance(x, (int, float, complex)):
            return [x]
        else:
            raise ValueError(f"arg input {x} cannot be parsed.")
>>>>>>> ea662fe5

    return torch.utils.data.DataLoader(data, num_workers=0, batch_size=cfg.batch_size)<|MERGE_RESOLUTION|>--- conflicted
+++ resolved
@@ -12,12 +12,17 @@
 def parse_data_args(datas, weights):
     # Convert csv inputs into corresponding lists of values
     def splitstrip(x):
-        return [item.strip() for item in x.split(",")]
+        if isinstance(x, str):
+            return [item.strip() for item in x.split(",")]
+        elif isinstance(x, (list, tuple)):
+            return list(datas)
+        elif isinstance(x, (int, float, complex)):
+            return [x]
+        else:
+            raise ValueError(f"arg input {x} cannot be parsed.")
 
-    datas = splitstrip(datas) if isinstance(datas, str) else list(datas)
-    weights = splitstrip(weights) if isinstance(weights, str) else list(weights)
-
-    weights = [float(weight) for weight in weights]
+    datas = splitstrip(datas)
+    weights = [float(x) for x in splitstrip(weights)]
     return datas, weights
 
 
@@ -106,29 +111,9 @@
     )
     # Shuffle outputs in length 10k buffer. Consecutive lines appear 10k steps apart on average.
     data = Preload_Buffer_Dataset(data, 10000)
-<<<<<<< HEAD
     # Apply desired postprocessing steps in sequence
     data = Preprocess_Dataset(data, torch.IntTensor)
     for p in postprocess:
         data = Preprocess_Dataset(data, p)
-=======
-    # Split line into input and target for the CLM task.
-    data = Preprocess_Dataset(data, causal_lm)
-
-    return torch.utils.data.DataLoader(data, num_workers=0, batch_size=cfg.batch_size)
-
-
-def parse_data_args(datas, weights):
-    # Convert csv inputs into corresponding lists of values
-    def splitstrip(x):
-        if isinstance(x, str):
-            return [item.strip() for item in x.split(",")]
-        elif isinstance(x, (list, tuple)):
-            return list(datas)
-        elif isinstance(x, (int, float, complex)):
-            return [x]
-        else:
-            raise ValueError(f"arg input {x} cannot be parsed.")
->>>>>>> ea662fe5
 
     return torch.utils.data.DataLoader(data, num_workers=0, batch_size=cfg.batch_size)