from dataclasses import dataclass
from typing import Optional, Union


@dataclass
class train_config:
    # model
    model_variant: str = "7b"
    ckpt_load_path: str = "/fsx/output/ckpt"
    ckpt_save_path: str = "/fsx/output/ckpt"

    # dataset and dataloader
    use_dummy_dataset: bool = False
    data_path: str = "/fsx/data"
    datasets: str = "lang=en/dataset=commoncrawl,lang=en/dataset=webhose,lang=en/dataset=github_clean,lang=de/dataset=wikipedia,lang=es/dataset=wikipedia,lang=fr/dataset=wikipedia,lang=ja/dataset=wikipedia,lang=pt/dataset=wikipedia,lang=en/dataset=wikimedia,lang=en/dataset=uspto,lang=en/dataset=pubmedcentral,lang=en/dataset=arxiv,lang=en/dataset=stackexchange"
    weights: str = "7725,500,550,28,17,22,25,8,100,500,175,250,100"
    seq_length: int = 4096
    vocab_size: int = 32000
    sep_token: int = 1
    logical_shards: int = 1024

    # fsdp policies
    sharding_strategy: str = "hsdp"
    fsdp_activation_checkpointing: bool = False
    selective_checkpointing: Union[float, str] = 1  # percentage of blocks to apply ac
    mixed_precision: bool = True
    low_cpu_fsdp: bool = False

    # training spec
    batch_size: int = 2
    num_steps: int = 1000000
    learning_rate: float = 3e-4
    grad_clip_thresh: float = 1.0
    seed: int = 2023

    # profiling
    use_profiler: bool = False
    profiler_rank0_only: bool = True

    # logging
    report_interval: int = 100
    checkpoint_interval: int = 10000
    tracker: Optional[str] = None  # None, "wandb", "aim"
    tracker_dir: str = "/fsx/aim_logs/llama"
    tracker_project_name: str = "llama"  # project name for a group of runs
    tracker_run_id: Optional[str] = None  # run id, for job resume purpose

    # compile
<<<<<<< HEAD
    use_torch_compile: bool = False

    # speculator training
    model_path: str = "/lustre/base/ckpt/"
    n_speculator_heads: int = 3
    speculator_width: int = 4096
    stage2_start_step: int = 15000
    stage2_prompt_length: int = 64
    stage2_batch_size: int = 96
    stage2_seq_length: int = 256
=======
    use_torch_compile: bool = True
>>>>>>> 5e17ae01
<|MERGE_RESOLUTION|>--- conflicted
+++ resolved
@@ -46,8 +46,7 @@
     tracker_run_id: Optional[str] = None  # run id, for job resume purpose
 
     # compile
-<<<<<<< HEAD
-    use_torch_compile: bool = False
+    use_torch_compile: bool = True
 
     # speculator training
     model_path: str = "/lustre/base/ckpt/"
@@ -56,7 +55,4 @@
     stage2_start_step: int = 15000
     stage2_prompt_length: int = 64
     stage2_batch_size: int = 96
-    stage2_seq_length: int = 256
-=======
-    use_torch_compile: bool = True
->>>>>>> 5e17ae01
+    stage2_seq_length: int = 256